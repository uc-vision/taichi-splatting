[project]
name = "taichi-splatting"  
version = "0.31.1"  
description = "A Taichi Gaussian Splatting library"  
readme = "README.md" 
requires-python = ">=3.10"
license = {file = "LICENSE"}

maintainers = [
  {name = "Oliver Batchelor", email = "oliver.batchelor@canterbury.ac.nz" } 
]

dependencies = [
  "beartype", 
  "taichi", 
  "tqdm", 
  "tensordict",
<<<<<<< HEAD
  "packaging" 
=======
  "packaging"
>>>>>>> ac515837
]


[tool.setuptools.packages.find]
include = ["taichi_splatting"]
exclude = ["profiles", "benchmarks"]


[project.urls] 
"Homepage" = "https://github.com/uc-vision/taichi-splatting"

[build-system]
requires = ["setuptools>=43.0.0",  "wheel", "setuptools-scm"]
build-backend = "setuptools.build_meta"


[options]
dependency_links = ["https://pypi.taichi.graphics/simple/"]

[project.scripts]  # Optional
fit_image_gaussians = "taichi_splatting.examples.fit_image_gaussians:main"
bench_projection = "taichi_splatting.benchmarks.bench_projection:main"
bench_rasterizer = "taichi_splatting.benchmarks.bench_rasterizer:main"
bench_tilemapper = "taichi_splatting.benchmarks.bench_tilemapper:main"

bench_sh = "taichi_splatting.benchmarks.bench_sh:main"


[tool.setuptools.package-data]

[tool.pyright]
reportInvalidTypeForm = "none"

[tool.ruff]
indent-width = 2

[tool.pytest.ini_options]
filterwarnings = [
    # disable "UserWarning: The .grad attribute of a Tensor that is not a leaf Tensor"
    "ignore::UserWarning"  
]
<|MERGE_RESOLUTION|>--- conflicted
+++ resolved
@@ -15,11 +15,7 @@
   "taichi", 
   "tqdm", 
   "tensordict",
-<<<<<<< HEAD
   "packaging" 
-=======
-  "packaging"
->>>>>>> ac515837
 ]
 
 
