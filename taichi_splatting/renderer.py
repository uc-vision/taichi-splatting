--- conflicted
+++ resolved
@@ -1,13 +1,8 @@
 
 
 from dataclasses import dataclass
-<<<<<<< HEAD
-from beartype.typing import Optional
 from beartype import beartype
-
-=======
 from beartype.typing import Optional, Tuple
->>>>>>> cc256fa3
 import torch
 
 from taichi_splatting.data_types import Gaussians3D
@@ -45,9 +40,6 @@
   depth: Optional[torch.Tensor] = None      # (H, W)    - depth map 
   depth_var: Optional[torch.Tensor] = None  # (H, W) - depth variance map
 
-<<<<<<< HEAD
-@beartype
-=======
   @property
   def image_size(self) -> Tuple[int, int]:
     h, w, _ = self.image.shape
@@ -58,8 +50,7 @@
   def num_points(self) -> int:
     return self.points_in_view.shape[0]
 
-
->>>>>>> cc256fa3
+@beartype
 def render_gaussians(
   gaussians: Gaussians3D,
   camera_params: CameraParams, 
