
from functools import cache
import taichi as ti
from taichi.math import ivec2
from taichi_splatting.data_types import RasterConfig
from taichi_splatting.taichi_lib.concurrent import atomic_add_vector, block_reduce_i32, morton_tile_inv, warp_add_vector

from taichi_splatting.taichi_lib.f32 import conic_pdf_with_grad, Gaussian2D


@cache
def backward_kernel(config: RasterConfig,
                    points_requires_grad: bool,
                    features_requires_grad: bool, 
                    feature_size: int):

  feature_vec = ti.types.vector(feature_size, dtype=ti.f32)
  tile_size = config.tile_size
<<<<<<< HEAD
  tile_area = tile_size * tile_size

=======
>>>>>>> d381502a

  @ti.kernel
  def _backward_kernel(
      points: ti.types.ndarray(Gaussian2D.vec, ndim=1),  # (M, 6)
      point_features: ti.types.ndarray(feature_vec, ndim=1),  # (M, F)
      
      # (TH, TW, 2) the start/end (0..K] index of ranges in the overlap_to_point array
      tile_overlap_ranges: ti.types.ndarray(ti.math.ivec2, ndim=1),
      # (K) ranges of points mapping to indexes into points list
      overlap_to_point: ti.types.ndarray(ti.i32, ndim=1),
      
      # saved from forward
      image_feature: ti.types.ndarray(feature_vec, ndim=2),  # (H, W, F)
      image_alpha: ti.types.ndarray(ti.f32, ndim=2),       # H, W
      image_last_valid: ti.types.ndarray(ti.i32, ndim=2),  # H, W

      # input gradients
      grad_image_feature: ti.types.ndarray(feature_vec, ndim=2),  # (H, W, F)

      # output gradients
      grad_points: ti.types.ndarray(Gaussian2D.vec, ndim=1),  # (M, 6)
      grad_features: ti.types.ndarray(feature_vec, ndim=1),  # (M, F)
  ):

    camera_height, camera_width = image_feature.shape
    tiles_wide, tiles_high = camera_width // tile_size, camera_height // tile_size

    # put each tile_size * tile_size tile in the same CUDA thread group (block)
    ti.loop_config(block_dim=(tile_area))
    for tile_u, tile_v, i in ti.ndrange(tiles_wide, tiles_high, tile_area):
      
      u, v = morton_tile_inv(i)
      
      pixel = ivec2(tile_u, tile_v) * tile_size + ivec2(u, v) 
      tile_id = tile_u + tile_v * tiles_wide
      thread_id = u + v * tile_size


      # open the shared memory
      tile_point_id = ti.simt.block.SharedArray((tile_area, ), dtype=ti.i32)
      tile_point = ti.simt.block.SharedArray((tile_area, ), dtype=Gaussian2D.vec)
      tile_feature = ti.simt.block.SharedArray((tile_area, ), dtype=feature_vec)

      tile_grad_point = ti.simt.block.SharedArray((tile_area, ), dtype=Gaussian2D.vec)
      tile_grad_feature = ti.simt.block.SharedArray((tile_area,), dtype=feature_vec)
      

      last_point_idx = image_last_valid[pixel.y, pixel.x]
      end_offset = block_reduce_i32(last_point_idx, ti.max, ti.atomic_max, 0)

      start_offset, end_offset = tile_overlap_ranges[tile_id]
      tile_point_count = end_offset - start_offset

      accumulated_alpha: ti.f32 = image_alpha[pixel.y, pixel.x]
      T_i = 1.0 - accumulated_alpha  

      #  T_i = \prod_{j=1}^{i-1} (1 - a_j) \\
      #  \frac{dC}{da_i} = c_i T(i) - \frac{1}{1 - a_i} \\
      #  \sum_{j=i+1}^{n} c_j a_j T(j) \\
      #  \text{let } w_i = \sum_{j=i+1}^{n} c_j a_j T(j) \\
      #  w_n = 0 \\
      #  w_{i-1} = w_i + c_i a_i T(i) \\
      #  \frac{dC}{da_i} = c_i T(i) - \frac{1}{1 - a_i} w_i \\

      w_i = feature_vec(0.0)
      grad_pixel_feature = grad_image_feature[pixel.y, pixel.x]
      num_point_groups = (tile_point_count + ti.static(tile_area - 1)) // tile_area

      # Loop through the range in groups of tile_area
      for point_group_id in range(num_point_groups):

        ti.simt.block.sync() 

        # load points and features into block shared memory
        group_offset_base = point_group_id * tile_area

        block_end_idx = end_offset - group_offset_base
        block_start_idx = ti.max(block_end_idx - tile_area, 0)

        load_index = block_end_idx - thread_id - 1
        if load_index >= block_start_idx:
          point_idx = overlap_to_point[load_index]

          tile_point_id[thread_id] = point_idx
          tile_point[thread_id] = points[point_idx]
          tile_feature[thread_id] = point_features[point_idx]

          tile_grad_point[thread_id] = Gaussian2D.vec(0.0)
          tile_grad_feature[thread_id] = feature_vec(0.0)

        ti.simt.block.sync()

        point_group_size = ti.min(
          tile_area, tile_point_count - group_offset_base)
                    
        for in_group_idx in range(point_group_size):
<<<<<<< HEAD
          if (block_end_idx - in_group_idx) > last_point_idx:
              continue
=======
          point_index = end_offset - (group_offset_base + in_group_idx)

          if not ti.simt.warp.any_nonzero(ti.u32(0xffffffff), ti.i32(point_index <= last_point_idx)):
            continue
>>>>>>> d381502a

          uv, uv_conic, point_alpha = Gaussian2D.unpack(tile_point[in_group_idx])

          gaussian_alpha, dp_dmean, dp_dconic = conic_pdf_with_grad(
            ti.cast(pixel, ti.f32) + 0.5, uv, uv_conic)
          
          alpha = point_alpha * gaussian_alpha
          has_grad = (alpha >= ti.static(config.alpha_threshold)) and (point_index <= last_point_idx)      

          grad_point = Gaussian2D.vec(0.0)
          grad_feature = feature_vec(0.0)

          if has_grad:
            alpha = ti.min(alpha, ti.static(config.clamp_max_alpha))
            T_i = T_i / (1. - alpha)

            feature = tile_feature[in_group_idx]

            # \frac{dC}{da_i} = c_i T(i) - \frac{1}{1 - a_i} w_i
            alpha_grad_from_feature = (feature * T_i - w_i / (1. - alpha)
                                      ) * grad_pixel_feature

            # w_{i-1} = w_i + c_i a_i T(i)
            w_i += feature * alpha * T_i
            alpha_grad: ti.f32 = alpha_grad_from_feature.sum()

            grad_point = alpha_grad * Gaussian2D.to_vec(
                point_alpha * dp_dmean, 
                point_alpha * dp_dconic,
                gaussian_alpha)

<<<<<<< HEAD
            grad_points[point_offset] += grad_point
          
          if ti.static(features_requires_grad):
            point_grad_feature = alpha * T_i * grad_pixel_feature    
            grad_features[point_offset] += point_grad_feature
=======
            grad_feature = alpha * T_i * grad_pixel_feature    


          if ti.simt.warp.any_nonzero(ti.u32(0xffffffff), ti.i32(has_grad)):

            # Accumulating gradients in block shared memory does not appear to be faster
            # on it's own, but combined with warp sums it seems to be fast
            if ti.static(points_requires_grad):
              warp_add_vector(tile_grad_point[in_group_idx], grad_point)
            
            if ti.static(features_requires_grad):
              warp_add_vector(tile_grad_feature[in_group_idx], grad_feature)
        # end of point group loop

        ti.simt.block.sync()
>>>>>>> d381502a

        # finally accumulate gradients in global memory
        if load_index >= block_start_idx:
          point_offset = tile_point_id[thread_id] 
          if ti.static(points_requires_grad):
            atomic_add_vector(grad_points[point_offset], tile_grad_point[thread_id])

          if ti.static(features_requires_grad):
            atomic_add_vector(grad_features[point_offset], tile_grad_feature[thread_id])

      # end of point group id loop
    # end of pixel loop

  return _backward_kernel



<|MERGE_RESOLUTION|>--- conflicted
+++ resolved
@@ -16,11 +16,8 @@
 
   feature_vec = ti.types.vector(feature_size, dtype=ti.f32)
   tile_size = config.tile_size
-<<<<<<< HEAD
   tile_area = tile_size * tile_size
 
-=======
->>>>>>> d381502a
 
   @ti.kernel
   def _backward_kernel(
@@ -117,15 +114,10 @@
           tile_area, tile_point_count - group_offset_base)
                     
         for in_group_idx in range(point_group_size):
-<<<<<<< HEAD
-          if (block_end_idx - in_group_idx) > last_point_idx:
-              continue
-=======
           point_index = end_offset - (group_offset_base + in_group_idx)
 
           if not ti.simt.warp.any_nonzero(ti.u32(0xffffffff), ti.i32(point_index <= last_point_idx)):
             continue
->>>>>>> d381502a
 
           uv, uv_conic, point_alpha = Gaussian2D.unpack(tile_point[in_group_idx])
 
@@ -157,13 +149,6 @@
                 point_alpha * dp_dconic,
                 gaussian_alpha)
 
-<<<<<<< HEAD
-            grad_points[point_offset] += grad_point
-          
-          if ti.static(features_requires_grad):
-            point_grad_feature = alpha * T_i * grad_pixel_feature    
-            grad_features[point_offset] += point_grad_feature
-=======
             grad_feature = alpha * T_i * grad_pixel_feature    
 
 
@@ -179,7 +164,6 @@
         # end of point group loop
 
         ti.simt.block.sync()
->>>>>>> d381502a
 
         # finally accumulate gradients in global memory
         if load_index >= block_start_idx:
