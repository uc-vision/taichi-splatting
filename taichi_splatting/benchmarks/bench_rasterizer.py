import argparse
from dataclasses import replace
from functools import partial

import torch
import taichi as ti
from taichi_splatting.benchmarks.util import benchmarked

from taichi_splatting.rasterizer.function import rasterize_with_tiles, RasterConfig
from taichi_splatting.misc.renderer2d import project_gaussians2d
from taichi_splatting.taichi_queue import TaichiQueue, taichi_queue
from taichi_splatting.tests.random_data import random_2d_gaussians
from taichi_splatting.mapper.tile_mapper import map_to_tiles


def parse_args(args=None):
  parser = argparse.ArgumentParser()
  parser.add_argument('--profile', action='store_true')

  parser.add_argument('--image_size', type=str, default='1024,768')
  parser.add_argument('--device', type=str, default='cuda:0')
  parser.add_argument('--n', type=int, default=1000000)
<<<<<<< HEAD
  parser.add_argument('--scale_factor', type=int, default=16)
=======

  parser.add_argument('--num_channels', type=int, default=3)
  parser.add_argument('--scale_factor', type=int, default=4)
>>>>>>> f41d56a3
  parser.add_argument('--tile_size', type=int, default=16)
  parser.add_argument('--seed', type=int, default=0)
  parser.add_argument('--iters', type=int, default=1000)
  parser.add_argument('--antialias', action='store_true')
  parser.add_argument('--debug', action='store_true')

  args = parser.parse_args(args)
  args.image_size = tuple(map(int, args.image_size.split(',')))
  return args


def bench_rasterizer(args):
  with taichi_queue(arch=ti.cuda, 
                    log_level=ti.INFO if not args.debug else ti.DEBUG, 
                    debug=args.debug):
    torch.manual_seed(args.seed)

    depth_range = (0.1, 100.)
<<<<<<< HEAD
    gaussians = random_2d_gaussians(args.n, args.image_size, 
            args.scale_factor, alpha_range=(0.9, 1.0), depth_range=depth_range).to(args.device)
=======
    gaussians = random_2d_gaussians(args.n, args.image_size, num_channels=args.num_channels,
            scale_factor=args.scale_factor, alpha_range=(0.75, 1.0), depth_range=depth_range).to(args.device)
>>>>>>> f41d56a3
    config = RasterConfig(tile_size=args.tile_size, antialias=args.antialias)
    
    gaussians2d = project_gaussians2d(gaussians)

    overlap_to_point, tile_ranges = map_to_tiles(gaussians2d, 
        depth=gaussians.z_depth, 
        image_size=args.image_size, 
        config=config)
    
    points_per_tile = (tile_ranges[:, :, 1] - tile_ranges[:, :, 0])
    overlap_ratio = points_per_tile.sum() / args.n
    print(overlap_to_point.shape) 

    print(f'scale_factor={args.scale_factor}, n={args.n}, tile_size={args.tile_size} point_overlap={overlap_ratio:.2f} tile_points={points_per_tile.float().mean():.2f}')
    print('----------------------------------------------------------')    

    forward = partial(rasterize_with_tiles, gaussians2d=gaussians2d, features=gaussians.feature, 
      tile_overlap_ranges=tile_ranges.view(-1, 2), overlap_to_point=overlap_to_point,
      image_size=args.image_size, config=config)
    
    benchmarked('forward', forward, profile=args.profile, iters=args.iters * 4)  

    forward_visible = partial(rasterize_with_tiles, gaussians2d=gaussians2d, features=gaussians.feature, 
      tile_overlap_ranges=tile_ranges.view(-1, 2), overlap_to_point=overlap_to_point,
      image_size=args.image_size, config=replace(config, compute_visibility=True))

    benchmarked('forward (visible)', forward_visible, profile=args.profile, iters=args.iters * 4)  

    gaussians.feature.requires_grad_(True)
    
    def backward():
      raster = forward()
      raster.image.sum().backward()

    benchmarked('backward (features)', backward, profile=args.profile, iters=args.iters)  

    gaussians.feature.requires_grad_(False)
    gaussians2d.requires_grad_(True)

    benchmarked('backward (gaussians)', backward, profile=args.profile, iters=args.iters)  

    gaussians.feature.requires_grad_(True)
    gaussians2d.requires_grad_(True)

    benchmarked('backward (all)', backward, profile=args.profile, iters=args.iters)  

    
    def compute_point_heuristics():
      raster = rasterize_with_tiles(gaussians2d=gaussians2d, features=gaussians.feature, 
        tile_overlap_ranges=tile_ranges.view(-1, 2), overlap_to_point=overlap_to_point,
        image_size=args.image_size, config=replace(config, 
                compute_visibility=True, compute_point_heuristics=True))
      
      raster.image.sum().backward()

    benchmarked('backward (compute_point_heuristics)', compute_point_heuristics, profile=args.profile, iters=args.iters)  


def main():
  args = parse_args()
  bench_rasterizer(args)

if __name__ == '__main__':
  main()<|MERGE_RESOLUTION|>--- conflicted
+++ resolved
@@ -20,13 +20,9 @@
   parser.add_argument('--image_size', type=str, default='1024,768')
   parser.add_argument('--device', type=str, default='cuda:0')
   parser.add_argument('--n', type=int, default=1000000)
-<<<<<<< HEAD
-  parser.add_argument('--scale_factor', type=int, default=16)
-=======
 
   parser.add_argument('--num_channels', type=int, default=3)
   parser.add_argument('--scale_factor', type=int, default=4)
->>>>>>> f41d56a3
   parser.add_argument('--tile_size', type=int, default=16)
   parser.add_argument('--seed', type=int, default=0)
   parser.add_argument('--iters', type=int, default=1000)
@@ -45,13 +41,8 @@
     torch.manual_seed(args.seed)
 
     depth_range = (0.1, 100.)
-<<<<<<< HEAD
-    gaussians = random_2d_gaussians(args.n, args.image_size, 
-            args.scale_factor, alpha_range=(0.9, 1.0), depth_range=depth_range).to(args.device)
-=======
     gaussians = random_2d_gaussians(args.n, args.image_size, num_channels=args.num_channels,
             scale_factor=args.scale_factor, alpha_range=(0.75, 1.0), depth_range=depth_range).to(args.device)
->>>>>>> f41d56a3
     config = RasterConfig(tile_size=args.tile_size, antialias=args.antialias)
     
     gaussians2d = project_gaussians2d(gaussians)
